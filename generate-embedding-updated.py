--- conflicted
+++ resolved
@@ -123,7 +123,6 @@
     
     for batch in tqdm(batches, desc="Generating Embeddings"):
         batch_embeddings = generate_batch_embeddings(batch)
-<<<<<<< HEAD
         embeddings.extend(batch_embeddings)
 
     if embeddings:
@@ -134,42 +133,33 @@
 
     return embeddings
 
-# ==========================
-# Step 4: Save Product Catalog
-# ==========================
-def save_product_catalog(df, file_path='web_app/product_catalog.json'):
-    catalog = []
-    for _, row in df.iterrows():
-        product = {
-            'product_type': row.get('Product Type', 'Not Available'),
-            'brand': row.get('Brand', 'Not Available'),
-            'title': row.get('title', 'Not Available'),
-            'better_home_price': row.get('Better Home Price', 'Not Available'),
-            'retail_price': row.get('Retail Price', 'Not Available'),
-            'warranty': row.get('Warranty', 'Not Available'),
-            'features': row.get('Features', 'Not Available'),
-            'description': row.get('Description', 'Not Available'),
-            'url': row.get('url', 'Not Available'),
-            'image_src': row.get('Image Src', 'Not Available')
-        }
-        catalog.append(product)
-    
-    with open(file_path, 'w') as f:
-        json.dump({'products': catalog}, f, indent=2)
-    print(f"Product catalog saved successfully to {file_path}.")
-=======
-        if batch_embeddings:
+    
+    def generate_batch_embeddings(batch):
+        try:
+            response = client.embed(model=MODEL_NAME, input=batch)
+            if isinstance(response, dict) and 'embeddings' in response:
+                return response['embeddings']
+            else:
+                print(f"Failed to extract embeddings for batch. Response: {response}")
+                return []
+
+        except Exception as e:
+            print(f"Error generating embeddings for batch: {str(e)}")
+            return []
+    
+    with ThreadPoolExecutor() as executor:
+        batches = [entries[i:i + batch_size] for i in range(0, len(entries), batch_size)]
+        results = list(tqdm(executor.map(generate_batch_embeddings, batches), total=len(batches), desc="Generating Embeddings"))
+        for batch_embeddings in results:
             embeddings.extend(batch_embeddings)
-            successful_batches += 1
 
     if embeddings:
-        print(f"Successfully generated embeddings for {successful_batches}/{total_batches} batches")
-        print(f"Embedding dimension: {len(embeddings[0])}")
+        print(f"Successfully generated embeddings for {len(embeddings)} entries.")
+        print(f"Embedding dimension: {len(embeddings[0])}.")
     else:
-        print(f"Failed to generate any embeddings. Processed {total_batches} batches.")
+        print("Error: No embeddings were generated.")
 
     return embeddings
->>>>>>> 77ae4ffb
 
 # ==========================
 # Step 5: Save Embeddings
@@ -223,39 +213,21 @@
         return
     print(f"Prepared {len(entries)} entries")
 
-<<<<<<< HEAD
     # Generate embeddings
-    print("Generating embeddings...")
     embeddings = generate_local_embeddings(entries)
-=======
-    print(f"Starting embedding generation for {len(entries)} entries...")
-    
-    # Generate embeddings with smaller batch size
-    embeddings = generate_local_embeddings(entries, batch_size=1)
->>>>>>> 77ae4ffb
     if not embeddings:
         print("Error: Failed to generate main product embeddings.")
         return
     print(f"Generated {len(embeddings)} embeddings")
 
-<<<<<<< HEAD
     # Generate image embeddings
-    print("Generating image embeddings...")
     image_embeddings = generate_local_embeddings(image_entries)
 
     # Generate product type embeddings
-    print("Generating product type embeddings...")
     product_type_embeddings = generate_local_embeddings(product_type_entries)
 
     # Generate brand embeddings
-    print("Generating brand embeddings...")
     brand_embeddings = generate_local_embeddings(brand_entries)
-=======
-    # Generate remaining embeddings only if main embeddings succeeded
-    image_embeddings = generate_local_embeddings(image_entries, batch_size=1) if image_entries else []
-    product_type_embeddings = generate_local_embeddings(product_type_entries, batch_size=1) if product_type_entries else []
-    brand_embeddings = generate_local_embeddings(brand_entries, batch_size=1) if brand_entries else []
->>>>>>> 77ae4ffb
 
     # Save all embeddings
     print("Saving embeddings...")
@@ -280,27 +252,10 @@
         return
 
     # Build and save FAISS indexes
-<<<<<<< HEAD
-    print("Building FAISS indexes...")
     build_faiss_index(embeddings, 'faiss_index.index_product')
     build_faiss_index(product_type_embeddings, 'faiss_index.index_type')
     build_faiss_index(brand_embeddings, 'faiss_index.index_brand')
     build_faiss_index(image_embeddings, 'faiss_index.index_image')
-=======
-    try:
-        if embeddings:
-            build_faiss_index(embeddings, 'faiss_index.index_product')
-        if product_type_embeddings:
-            build_faiss_index(product_type_embeddings, 'faiss_index.index_type')
-        if brand_embeddings:
-            build_faiss_index(brand_embeddings, 'faiss_index.index_brand')
-        if image_embeddings:
-            build_faiss_index(image_embeddings, 'faiss_index.index_image')
-        print("Successfully built FAISS indexes")
-    except Exception as e:
-        print(f"Error building FAISS indexes: {str(e)}")
-        return
->>>>>>> 77ae4ffb
 
     print("Embedding generation completed successfully")
 
